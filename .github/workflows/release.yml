name: release
on:
  push:
    tags:
      - 'v*'
  workflow_dispatch:
    inputs:
      tag:
        description: 'image tag prefix'
        default: 'rc'
        required: true

permissions:
  contents: read

env:
  CONTROLLER: ${{ github.event.repository.name }}

jobs:
  release:
    outputs:
      hashes: ${{ steps.slsa.outputs.hashes }}
      image_url: ${{ steps.slsa.outputs.image_url }}
      image_digest: ${{ steps.slsa.outputs.image_digest }}
    runs-on: ubuntu-latest
    permissions:
      contents: write # for creating the GitHub release.
      id-token: write # for creating OIDC tokens for signing.
      packages: write # for pushing and signing container images.
    steps:
      - name: Checkout
        uses: actions/checkout@3df4ab11eba7bda6032a0b82a6bb43b11571feac # v4.0.0
      - name: Setup Kustomize
        uses: fluxcd/pkg/actions/kustomize@main
      - name: Prepare
        id: prep
        run: |
          VERSION="${{ github.event.inputs.tag }}-${GITHUB_SHA::8}"
          if [[ $GITHUB_REF == refs/tags/* ]]; then
            VERSION=${GITHUB_REF/refs\/tags\//}
          fi
          echo "BUILD_DATE=$(date -u +'%Y-%m-%dT%H:%M:%SZ')" >> $GITHUB_OUTPUT
          echo "VERSION=${VERSION}" >> $GITHUB_OUTPUT
      - name: Setup QEMU
        uses: docker/setup-qemu-action@2b82ce82d56a2a04d2637cd93a637ae1b359c0a7 # v2.2.0
      - name: Setup Docker Buildx
        id: buildx
        uses: docker/setup-buildx-action@885d1462b80bc1c1c7f0b00334ad271f09369c55 # v2.10.0
      - name: Login to GitHub Container Registry
        uses: docker/login-action@465a07811f14bebb1938fbed4728c6a1ff8901fc # v2.2.0
        with:
          registry: ghcr.io
          username: ${{ github.actor }}
<<<<<<< HEAD
          password: ${{ secrets.GITHUB_TOKEN }}
=======
          password: ${{ secrets.GHCR_TOKEN }}
>>>>>>> 8618263d
      - name: Generate images meta
        id: meta
        uses: docker/metadata-action@818d4b7b91585d195f67373fd9cb0332e31a7175 # v4.6.0
        with:
          images: |
            ghcr.io/weaveworks/${{ env.CONTROLLER }}
          tags: |
            type=raw,value=${{ steps.prep.outputs.VERSION }}
      - name: Publish images
        id: build-push
        uses: docker/build-push-action@2eb1c1961a95fc15694676618e422e8ba1d63825 # v4.1.1
        with:
          sbom: true
          provenance: true
          push: true
          builder: ${{ steps.buildx.outputs.name }}
          context: .
          file: ./Dockerfile
          platforms: linux/amd64,linux/arm/v7,linux/arm64
          tags: ${{ steps.meta.outputs.tags }}
          labels: ${{ steps.meta.outputs.labels }}
      - uses: sigstore/cosign-installer@11086d25041f77fe8fe7b9ea4e48e3b9192b8f19 # v3.1.2
      - name: Sign images
        env:
          COSIGN_EXPERIMENTAL: 1
        run: |
          cosign sign --yes ghcr.io/weaveworks/${{ env.CONTROLLER }}@${{ steps.build-push.outputs.digest }}
      - name: Generate release artifacts
        if: startsWith(github.ref, 'refs/tags/v')
        run: |
          mkdir -p config/release
          kustomize build ./config/crd > ./config/release/${{ env.CONTROLLER }}.crds.yaml
          kustomize build ./config/manager > ./config/release/${{ env.CONTROLLER }}.deployment.yaml
      - uses: anchore/sbom-action/download-syft@78fc58e266e87a38d4194b2137a3d4e9bcaf7ca1 # v0.14.3
      - name: Create release and SBOM
        id: run-goreleaser
        if: startsWith(github.ref, 'refs/tags/v')
        uses: goreleaser/goreleaser-action@3fa32b8bb5620a2c1afe798654bbad59f9da4906 # v4.4.0
        with:
          version: latest
          args: release --clean --skip-validate
        env:
          GITHUB_TOKEN: ${{ secrets.GITHUB_TOKEN }}
      - name: Generate SLSA metadata
        id: slsa
        env:
          ARTIFACTS: "${{ steps.run-goreleaser.outputs.artifacts }}"
        run: |
          hashes=$(echo -E $ARTIFACTS | jq --raw-output '.[] | {name, "digest": (.extra.Digest // .extra.Checksum)} | select(.digest) | {digest} + {name} | join("  ") | sub("^sha256:";"")' | base64 -w0)
          echo "hashes=$hashes" >> $GITHUB_OUTPUT
          
          image_url=ghcr.io/weaveworks/${{ env.CONTROLLER }}:${{ steps.prep.outputs.version }}
          echo "image_url=$image_url" >> $GITHUB_OUTPUT
          
          image_digest=${{ steps.build-push.outputs.digest }}
          echo "image_digest=$image_digest" >> $GITHUB_OUTPUT

  release-provenance:
    needs: [release]
    permissions:
      actions: read # for detecting the Github Actions environment.
      id-token: write # for creating OIDC tokens for signing.
      contents: write # for uploading attestations to GitHub releases.
    if: startsWith(github.ref, 'refs/tags/v')
    uses: slsa-framework/slsa-github-generator/.github/workflows/generator_generic_slsa3.yml@v1.9.0
    with:
      provenance-name: "provenance.intoto.jsonl"
      base64-subjects: "${{ needs.release.outputs.hashes }}"
      upload-assets: true

  ghcr-provenance:
    needs: [release]
    permissions:
      actions: read # for detecting the Github Actions environment.
      id-token: write # for creating OIDC tokens for signing.
      packages: write # for uploading attestations.
    if: startsWith(github.ref, 'refs/tags/v')
    uses: slsa-framework/slsa-github-generator/.github/workflows/generator_container_slsa3.yml@v1.9.0
    with:
      image: ghcr.io/${{ needs.release.outputs.image_url }}
      digest: ${{ needs.release.outputs.image_digest }}
      registry-username: ${{ github.actor }}
    secrets:
      registry-password: ${{ secrets.GITHUB_TOKEN }}<|MERGE_RESOLUTION|>--- conflicted
+++ resolved
@@ -51,11 +51,7 @@
         with:
           registry: ghcr.io
           username: ${{ github.actor }}
-<<<<<<< HEAD
-          password: ${{ secrets.GITHUB_TOKEN }}
-=======
           password: ${{ secrets.GHCR_TOKEN }}
->>>>>>> 8618263d
       - name: Generate images meta
         id: meta
         uses: docker/metadata-action@818d4b7b91585d195f67373fd9cb0332e31a7175 # v4.6.0
